--- conflicted
+++ resolved
@@ -131,19 +131,15 @@
 
     @AfterMethod(groups = "short")
     public void cleanup() {
-<<<<<<< HEAD
-        session.execute("DROP TABLE IF EXISTS ks.table1");
-        session.execute("DROP TYPE IF EXISTS ks.type1");
-        session.execute("DROP KEYSPACE IF EXISTS ks2");
-=======
         try {
-            session.execute("DROP TABLE ks.table1");
+            session.execute("DROP TABLE IF EXISTS ks.table1");
         } catch(InvalidQueryException ex) {}
-
         try {
-            session.execute("DROP KEYSPACE ks2");
+            session.execute("DROP TYPE IF EXISTS ks.type1");
         } catch(InvalidQueryException ex) {}
->>>>>>> 0b2a9813
+        try {
+            session.execute("DROP KEYSPACE IF EXISTS ks2");
+        } catch(InvalidQueryException ex) {}
     }
 
     @AfterClass(groups = "short")
